--- conflicted
+++ resolved
@@ -728,15 +728,13 @@
     # create a new game
     game = Game(options=options)
 
-<<<<<<< HEAD
-    print(game.options.max_turns)
-    
-=======
     # write init config to output file 
     out_file.write("Initial board configuration: \n\n")
     out_file.write(game.init_config_to_string())
     out_file.close()
->>>>>>> c7ad0781
+
+    print(game.options.max_turns)
+    
 
     # the main game loop
     while True:
