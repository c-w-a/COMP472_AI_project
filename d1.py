--- conflicted
+++ resolved
@@ -344,13 +344,10 @@
         unit = self.get(coords.src)                                                             #Checks what unit is at source using "get" method
         if unit is None or unit.player != self.next_player:                                       #Checks if there is NO unit at soruce or checks if the player of the unit is not the same as the next player whose supposed to make the move
             return False
-<<<<<<< HEAD
+        # validate that the move is to an adjacent space (or to same space)
         
         
         # validate that the move is to an adjacent space
-=======
-        # validate that the move is to an adjacent space (or to same space)
->>>>>>> 5b7fc097
         adjacent_coords = coords.src.iter_adjacent()
         adjacentMove = False
         selfDestruct = False
@@ -404,7 +401,8 @@
         health_boost = src_unit.repair_amount(dst_unit)
         #add repair amount from the Units
         dst_unit.mod_health(+(health_boost))
-        
+        \
+
     # Self-destruct action
     def selfdestruct(self, coords: CoordPair):
         # Unit object for source
