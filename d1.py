--- conflicted
+++ resolved
@@ -751,13 +751,6 @@
                 out_file.write(' turns!\n')
             break
         if game.options.game_type == GameType.AttackerVsDefender:
-<<<<<<< HEAD
-            game.human_turn()
-            out_file.write("\n --- CURRENT BOARD CONFIG ---\n")
-            out_file.write(game.to_string())
-           
-            
-=======
             result = game.human_turn()
             out_file.write('turn #' + str(game.turns_played) + '\n')
             if game.next_player == Player.Attacker:
@@ -768,7 +761,6 @@
             out_file.write('action: ' + result)
             out_file.write(game.board_config_to_string() + '\n')
             # ADD STUFF HERE
->>>>>>> e5b8d06f
         elif game.options.game_type == GameType.AttackerVsComp and game.next_player == Player.Attacker:
             game.human_turn()
         elif game.options.game_type == GameType.CompVsDefender and game.next_player == Player.Defender:
