# DELIVERABLE 1 
from __future__ import annotations
import argparse
import copy
from datetime import datetime
from enum import Enum
from dataclasses import dataclass, field
from time import sleep
from typing import Tuple, TypeVar, Type, Iterable, ClassVar
import random
import requests # ?

# maximum and minimum values for our heuristic scores (usually represents an end of game condition)
MAX_HEURISTIC_SCORE = 2000000000
MIN_HEURISTIC_SCORE = -2000000000

class UnitType(Enum):
    """Every unit type."""
    AI = 0
    Tech = 1
    Virus = 2
    Program = 3
    Firewall = 4

class Player(Enum):
    """The 2 players."""
    Attacker = 0
    Defender = 1

    def next(self) -> Player:
        """The next (other) player."""
        if self is Player.Attacker:
            return Player.Defender
        else:
            return Player.Attacker

class GameType(Enum):
    AttackerVsDefender = 0
    AttackerVsComp = 1
    CompVsDefender = 2
    CompVsComp = 3

##############################################################################################################

@dataclass(slots=True)
class Unit:
    player: Player = Player.Attacker
    type: UnitType = UnitType.Program
    health : int = 9
    # class variable: damage table for units (based on the unit type constants in order)
    damage_table : ClassVar[list[list[int]]] = [
        [3,3,3,3,1], # AI
        [1,1,6,1,1], # Tech
        [9,6,1,6,1], # Virus
        [3,3,3,3,1], # Program
        [1,1,1,1,1], # Firewall
    ]
    # class variable: repair table for units (based on the unit type constants in order)
    repair_table : ClassVar[list[list[int]]] = [
        [0,1,1,0,0], # AI
        [3,0,0,3,3], # Tech
        [0,0,0,0,0], # Virus
        [0,0,0,0,0], # Program
        [0,0,0,0,0], # Firewall
    ]

    def is_alive(self) -> bool:
        """Are we alive ?"""
        return self.health > 0

    def mod_health(self, health_delta : int):
        """Modify this unit's health by delta amount."""
        self.health += health_delta
        if self.health < 0:
            self.health = 0
        elif self.health > 9:
            self.health = 9
    
    
    def to_string(self) -> str:
        """Text representation of this unit."""
        p = self.player.name.lower()[0]
        t = self.type.name.upper()[0]
        return f"{p}{t}{self.health}"
    
    def __str__(self) -> str:
        """Text representation of this unit."""
        return self.to_string()
    
    def damage_amount(self, target: Unit) -> int:
        """How much can this unit damage another unit."""
        amount = self.damage_table[self.type.value][target.type.value]
        if target.health - amount < 0:
            return target.health
        return amount

    def repair_amount(self, target: Unit) -> int:
        """How much can this unit repair another unit."""
        amount = self.repair_table[self.type.value][target.type.value]
        if target.health + amount > 9:
            return 9 - target.health
        return amount

##############################################################################################################

@dataclass(slots=True)
class Coord:
    """Representation of a game cell coordinate (row, col)."""
    row : int = 0
    col : int = 0

    def col_string(self) -> str:
        """Text representation of this Coord's column."""
        coord_char = '?'
        if self.col < 16:
                coord_char = "0123456789abcdef"[self.col]
        return str(coord_char)

    def row_string(self) -> str:
        """Text representation of this Coord's row."""
        coord_char = '?'
        if self.row < 26:
                coord_char = "ABCDEFGHIJKLMNOPQRSTUVWXYZ"[self.row]
        return str(coord_char)

    def to_string(self) -> str:
        """Text representation of this Coord."""
        return self.row_string()+self.col_string()
    
    def __str__(self) -> str:
        """Text representation of this Coord."""
        return self.to_string()
    
    def clone(self) -> Coord:
        """Clone a Coord."""
        return copy.copy(self)

    def iter_range(self, dist: int) -> Iterable[Coord]:
        """Iterates over Coords inside a rectangle centered on our Coord."""
        for row in range(self.row-dist,self.row+1+dist):
            for col in range(self.col-dist,self.col+1+dist):
                yield Coord(row,col)

    def iter_adjacent(self) -> Iterable[Coord]:
        """Iterates over adjacent Coords."""
        yield Coord(self.row-1,self.col)
        yield Coord(self.row,self.col-1)
        yield Coord(self.row+1,self.col)
        yield Coord(self.row,self.col+1)

    def iter_adjacent_and_diagonal(self) -> Iterable[Coord]:
        """Iterates over adjacent Coords."""
        yield Coord(self.row-1,self.col)
        yield Coord(self.row,self.col-1)
        yield Coord(self.row+1,self.col)
        yield Coord(self.row,self.col+1)
        yield Coord(self.row+1,self.col+1)
        yield Coord(self.row+1,self.col-1)
        yield Coord(self.row-1,self.col+1)
        yield Coord(self.row-1,self.col-1)

    @classmethod
    def from_string(cls, s : str) -> Coord | None:
        """Create a Coord from a string. ex: D2."""
        s = s.strip()
        for sep in " ,.:;-_":
                s = s.replace(sep, "")
        if (len(s) == 2):
            coord = Coord()
            coord.row = "ABCDEFGHIJKLMNOPQRSTUVWXYZ".find(s[0:1].upper())
            coord.col = "0123456789abcdef".find(s[1:2].lower())
            return coord
        else:
            return None

##############################################################################################################

@dataclass(slots=True)
class CoordPair:
    """Representation of a game move or a rectangular area via 2 Coords."""
    src : Coord = field(default_factory=Coord)
    dst : Coord = field(default_factory=Coord)

    def to_string(self) -> str:
        """Text representation of a CoordPair."""
        return self.src.to_string()+" "+self.dst.to_string()
    
    def __str__(self) -> str:
        """Text representation of a CoordPair."""
        return self.to_string()

    def clone(self) -> CoordPair:
        """Clones a CoordPair."""
        return copy.copy(self)

    def iter_rectangle(self) -> Iterable[Coord]:
        """Iterates over cells of a rectangular area."""
        for row in range(self.src.row,self.dst.row+1):
            for col in range(self.src.col,self.dst.col+1):
                yield Coord(row,col)

    @classmethod
    def from_quad(cls, row0: int, col0: int, row1: int, col1: int) -> CoordPair:
        """Create a CoordPair from 4 integers."""
        return CoordPair(Coord(row0,col0),Coord(row1,col1))
    
    @classmethod
    def from_dim(cls, dim: int) -> CoordPair:
        """Create a CoordPair based on a dim-sized rectangle."""
        return CoordPair(Coord(0,0),Coord(dim-1,dim-1))
    
    @classmethod
    def from_string(cls, s : str) -> CoordPair | None:
        """Create a CoordPair from a string. ex: A3 B2"""
        s = s.strip()
        for sep in " ,.:;-_":
                s = s.replace(sep, "")
        if (len(s) == 4):
            coords = CoordPair()
            coords.src.row = "ABCDEFGHIJKLMNOPQRSTUVWXYZ".find(s[0:1].upper())
            coords.src.col = "0123456789abcdef".find(s[1:2].lower())
            coords.dst.row = "ABCDEFGHIJKLMNOPQRSTUVWXYZ".find(s[2:3].upper())
            coords.dst.col = "0123456789abcdef".find(s[3:4].lower())
            return coords
        else:
            return None

##############################################################################################################

@dataclass(slots=True)
class Options:
    """Representation of the game options."""
    dim: int = 5
    max_depth : int | None = 4
    min_depth : int | None = 2
    max_time : float | None = 5.0
    game_type : GameType = GameType.AttackerVsDefender
    alpha_beta : bool = True
    max_turns : int | None = 100
    randomize_moves : bool = True
    broker : str | None = None

##############################################################################################################

@dataclass(slots=True)
class Stats:
    """Representation of the global game statistics."""
    evaluations_per_depth : dict[int,int] = field(default_factory=dict)
    total_seconds: float = 0.0

##############################################################################################################

@dataclass(slots=True)
class Game:
    """Representation of the game state."""
    board: list[list[Unit | None]] = field(default_factory=list)
    next_player: Player = Player.Attacker
    turns_played : int = 0
    options: Options = field(default_factory=Options)
    stats: Stats = field(default_factory=Stats)
    _attacker_has_ai : bool = True
    _defender_has_ai : bool = True
    max

    def __post_init__(self):
        """Automatically called after class init to set up the default board state."""
        dim = self.options.dim
        self.board = [[None for _ in range(dim)] for _ in range(dim)]
        md = dim-1
        self.set(Coord(0,0),Unit(player=Player.Defender,type=UnitType.AI))
        self.set(Coord(1,0),Unit(player=Player.Defender,type=UnitType.Tech))
        self.set(Coord(0,1),Unit(player=Player.Defender,type=UnitType.Tech))
        self.set(Coord(2,0),Unit(player=Player.Defender,type=UnitType.Firewall))
        self.set(Coord(0,2),Unit(player=Player.Defender,type=UnitType.Firewall))
        self.set(Coord(1,1),Unit(player=Player.Defender,type=UnitType.Program))
        self.set(Coord(md,md),Unit(player=Player.Attacker,type=UnitType.AI))
        self.set(Coord(md-1,md),Unit(player=Player.Attacker,type=UnitType.Virus))
        self.set(Coord(md,md-1),Unit(player=Player.Attacker,type=UnitType.Virus))
        self.set(Coord(md-2,md),Unit(player=Player.Attacker,type=UnitType.Program))
        self.set(Coord(md,md-2),Unit(player=Player.Attacker,type=UnitType.Program))
        self.set(Coord(md-1,md-1),Unit(player=Player.Attacker,type=UnitType.Firewall))

    def clone(self) -> Game:
        """Make a new copy of a game for minimax recursion.

        Shallow copy of everything except the board (options and stats are shared).
        """
        new = copy.copy(self)
        new.board = copy.deepcopy(self.board)
        return new

    def is_empty(self, coord : Coord) -> bool:
        """Check if contents of a board cell of the game at Coord is empty (must be valid coord)."""
        return self.board[coord.row][coord.col] is None

    def get(self, coord : Coord) -> Unit | None:
        """Get contents of a board cell of the game at Coord."""
        if self.is_valid_coord(coord):
            return self.board[coord.row][coord.col]
        else:
            return None

    def set(self, coord : Coord, unit : Unit | None):
        """Set contents of a board cell of the game at Coord."""
        if self.is_valid_coord(coord):
            self.board[coord.row][coord.col] = unit

    def remove_dead(self, coord: Coord):
        """Remove unit at Coord if dead."""
        unit = self.get(coord)
        if unit is not None and not unit.is_alive():
            self.set(coord,None)
            if unit.type == UnitType.AI:
                if unit.player == Player.Attacker:
                    self._attacker_has_ai = False
                else:
                    self._defender_has_ai = False

    # checks board before next turn starts to remove any dead pieces
    def check_dead(self):
        all_coords = CoordPair(Coord(0, 0), Coord(4, 4)).iter_rectangle()
        for coord in all_coords:
            if self.get(coord) is not None:
                unit = self.get(coord)
                if not unit.is_alive():
                    self.remove_dead(coord)

    def mod_health(self, coord : Coord, health_delta : int):
        """Modify health of unit at Coord (positive or negative delta)."""
        target = self.get(coord)
        if target is not None:
            target.mod_health(health_delta)
            self.remove_dead(coord)

    

    def is_valid_move(self, coords: CoordPair) -> bool:
        "Validate a move expressed as a CoordPair."
        # validate that the coordinates (source and destination) are valid
        if not self.is_valid_coord(coords.src) or not self.is_valid_coord(coords.dst):        #Checks if coord at source is valid and if coord at destination is valid
            return False
       
       
        # validate that the source coordinate is occupied by the current player
        unit = self.get(coords.src)                                                             #Checks what unit is at source using "get" method
        if unit is None or unit.player != self.next_player:                                       #Checks if there is NO unit at soruce or checks if the player of the unit is not the same as the next player whose supposed to make the move
            return False
        # validate that the move is to an adjacent space (or to same space)
        
        
        # validate that the move is to an adjacent space
        adjacent_coords = coords.src.iter_adjacent()
        adjacentMove = False
        selfDestruct = False
        for coord in adjacent_coords:
            if coord == coords.dst:
                adjacentMove = True
        if coords.src == coords.dst:
                selfDestruct = True
        if not adjacentMove and not selfDestruct:
            return False
        
        
        # validate that the movement is valid (if destination is an open spot)
        unit = self.get(coords.dst)                                                         #Checks to see if there is unit at destination.
        if unit is None:
            adversarial_units = [self.get(coord) for coord in adjacent_coords if self.is_valid_coord(coord) and self.get(coord) is not None]
            unit = self.get(coords.src)
            if unit.type in (UnitType.AI, UnitType.Firewall, UnitType.Program):
               
               
                # AI, Firewall, or Program cannot move if engaged in combat
                if any(unit for unit in adversarial_units if unit.player != unit.player):
                    return False
                
                
                # Attacker's AI, Firewall, or Program can only move up or left
                if unit.player == Player.Attacker:
                    if coords.src.row < coords.dst.row or coords.src.col < coords.dst.col:
                        return False
                
                
                # Defender's AI, Firewall, or Program can only move down or right
                else:
                    if coords.src.row > coords.dst.row or coords.src.col > coords.dst.col:
                        return False          
        return True

    ###   ACTIONS   ###

    # Movement action
    def movement(self, coords: CoordPair):
        src_unit = self.get(coords.src)
        self.set(coords.dst, src_unit)
        self.set(coords.src, None)

    # Repair action 
    def repair(self,coords: CoordPair):    
        src_unit = self.get(coords.src)
        dst_unit = self.get(coords.dst)
        #repair objects 
        health_boost = src_unit.repair_amount(dst_unit)
        #add repair amount from the Units
        dst_unit.mod_health(+(health_boost))
        \

    # Self-destruct action
    def selfdestruct(self, coords: CoordPair):
        # Unit object for source
        src_unit = self.get(coords.src)
        # subtract all health from source Unit
        src_unit.mod_health(-9)
        # make list of adjacent and diagonal spots
        adjacent_and_diagonal = coords.src.iter_adjacent_and_diagonal()
        # remove health from adjacent and diagonal spots (if occupied)
        for coord in adjacent_and_diagonal:
            unit = self.get(coord)
            if unit is not None:
                unit.mod_health(-2)        

    # Attack action
    def attack(self, coords: CoordPair):
        # Unit objects for source and target
        src_unit = self.get(coords.src)
        dst_unit = self.get(coords.dst)
        # damage amount for source attack on target
        damage = src_unit.damage_amount(dst_unit)
        # subtract damage amount from the Units
        src_unit.mod_health(-(damage))
        dst_unit.mod_health(-(damage))

    ####################
       
    def perform_move(self, coords: CoordPair) -> Tuple[bool, str]:
        """Validate and perform a move expressed as a CoordPair."""
        # if move is valid, then figure out which type of action to take:
        if self.is_valid_move(coords):
            unit = self.get(coords.dst)
            # Movement: (destination is empty)
            if unit == None: 
                self.movement(coords)
                return (True, 'move from ' + str(coords.src) + ' to ' + str(coords.dst))
            # Self-destruct: (destination is same as source)
            elif unit.player == self.next_player and coords.src == coords.dst:
                self.selfdestruct(coords)
                return (True, 'player at ' + str(coords.src) + ' did a self-destruct')
            # Repair: (destination occupied by a teammate)
            elif unit.player == self.next_player:
                self.repair(coords)
                return (True, 'player at ' + str(coords.src) + ' repaired teammate at ' + str(coords.dst))
            # Attack: (destination occupied by other player)
            elif unit.player != self.next_player:
                self.attack(coords)
                return (True, 'player at ' + str(coords.src) + ' attacked opponent at ' + str(coords.dst))
        return (False, "Invalid move")
    
    

    def next_turn(self):
        """Transitions game to the next turn."""
        self.next_player = self.next_player.next()
        self.turns_played += 1
        self.check_dead()

    def to_string(self) -> str:
        """Pretty text representation of the game."""
        dim = self.options.dim
        output = ""
        output += f"Next player: {self.next_player.name}\n"
        output += f"Turns played: {self.turns_played}\n"
        coord = Coord()
        output += "\n   "
        for col in range(dim):
            coord.col = col
            label = coord.col_string()
            output += f"{label:^3} "
        output += "\n"
        for row in range(dim):
            coord.row = row
            label = coord.row_string()
            output += f"{label}: "
            for col in range(dim):
                coord.col = col
                unit = self.get(coord)
                if unit is None:
                    output += " .  "
                else:
                    output += f"{str(unit):^3} "
            output += "\n"
        return output
    
    def board_config_to_string(self) -> str:
        dim = self.options.dim
        coord = Coord()
        output = ""
        output += "\n   "
        for col in range(dim):
            coord.col = col
            label = coord.col_string()
            output += f"{label:^3} "
        output += "\n"
        for row in range(dim):
            coord.row = row
            label = coord.row_string()
            output += f"{label}: "
            for col in range(dim):
                coord.col = col
                unit = self.get(coord)
                if unit is None:
                    output += " .  "
                else:
                    output += f"{str(unit):^3} "
            output += "\n"
        return output

    def __str__(self) -> str:
        """Default string representation of a game."""
        return self.to_string()
    
    def is_valid_coord(self, coord: Coord) -> bool:
        """Check if a Coord is valid within out board dimensions."""
        dim = self.options.dim
        if coord.row < 0 or coord.row >= dim or coord.col < 0 or coord.col >= dim:
            return False
        return True

    def read_move(self) -> CoordPair:
        """Read a move from keyboard and return as a CoordPair."""
        while True:
            s = input(F'Player {self.next_player.name}, enter your move: ')
            coords = CoordPair.from_string(s)
            if coords is not None and self.is_valid_coord(coords.src) and self.is_valid_coord(coords.dst):
                return coords
            else:
                print('Invalid coordinates! Try again.')
    
    def human_turn(self) -> str:
        """Human player plays a move (or get via broker)."""
        if self.options.broker is not None:
            print("Getting next move with auto-retry from game broker...")
            while True:
                mv = self.get_move_from_broker()
                if mv is not None:
                    (success,result) = self.perform_move(mv)
                    print(f"Broker {self.next_player.name}: ",end='')
                    print(result)
                    if success:
                        self.next_turn()
                        break
                sleep(0.1)
        else:
            while True:
                mv = self.read_move()
                (success,result) = self.perform_move(mv)
                if success:
                    print(f"Player {self.next_player.name}: ",end='')
                    print(result)
                    self.next_turn()
                    return result
                else:
                    print("The move is not valid! Try again.")

    def computer_turn(self) -> CoordPair | None:
        """Computer plays a move."""
        mv = self.suggest_move()
        if mv is not None:
            (success,result) = self.perform_move(mv)
            if success:
                print(f"Computer {self.next_player.name}: ",end='')
                print(result)
                self.next_turn()
        return mv

    def player_units(self, player: Player) -> Iterable[Tuple[Coord,Unit]]:
        """Iterates over all units belonging to a player."""
        for coord in CoordPair.from_dim(self.options.dim).iter_rectangle():
            unit = self.get(coord)
            if unit is not None and unit.player == player:
                yield (coord,unit)

    def is_finished(self) -> bool:
        """Check if the game is over."""
        return self.has_winner() is not None

    def has_winner(self) -> Player | None:
        """Check if the game is over and returns winner"""
        if self.options.max_turns is not None and self.turns_played >= self.options.max_turns:
            return Player.Defender
        elif self._attacker_has_ai:
            if self._defender_has_ai:
                return None
            else:
                return Player.Attacker    
        elif self._defender_has_ai:
            return Player.Defender

    def move_candidates(self) -> Iterable[CoordPair]:
        """Generate valid move candidates for the next player."""
        move = CoordPair()
        for (src,_) in self.player_units(self.next_player):
            move.src = src
            for dst in src.iter_adjacent():
                move.dst = dst
                if self.is_valid_move(move):
                    yield move.clone()
            move.dst = src
            yield move.clone()

    def random_move(self) -> Tuple[int, CoordPair | None, float]:
        """Returns a random move."""
        move_candidates = list(self.move_candidates())
        random.shuffle(move_candidates)
        if len(move_candidates) > 0:
            return (0, move_candidates[0], 1)
        else:
            return (0, None, 0)

    def suggest_move(self) -> CoordPair | None:
        """Suggest the next move using minimax alpha beta. TODO: REPLACE RANDOM_MOVE WITH PROPER GAME LOGIC!!!"""
        start_time = datetime.now()
        (score, move, avg_depth) = self.random_move()
        elapsed_seconds = (datetime.now() - start_time).total_seconds()
        self.stats.total_seconds += elapsed_seconds
        print(f"Heuristic score: {score}")
        print(f"Average recursive depth: {avg_depth:0.1f}")
        print(f"Evals per depth: ",end='')
        for k in sorted(self.stats.evaluations_per_depth.keys()):
            print(f"{k}:{self.stats.evaluations_per_depth[k]} ",end='')
        print()
        total_evals = sum(self.stats.evaluations_per_depth.values())
        if self.stats.total_seconds > 0:
            print(f"Eval perf.: {total_evals/self.stats.total_seconds/1000:0.1f}k/s")
        print(f"Elapsed time: {elapsed_seconds:0.1f}s")
        return move

    def post_move_to_broker(self, move: CoordPair):
        """Send a move to the game broker."""
        if self.options.broker is None:
            return
        data = {
            "from": {"row": move.src.row, "col": move.src.col},
            "to": {"row": move.dst.row, "col": move.dst.col},
            "turn": self.turns_played
        }
        try:
            r = requests.post(self.options.broker, json=data)
            if r.status_code == 200 and r.json()['success'] and r.json()['data'] == data:
                # print(f"Sent move to broker: {move}")
                pass
            else:
                print(f"Broker error: status code: {r.status_code}, response: {r.json()}")
        except Exception as error:
            print(f"Broker error: {error}")

    def get_move_from_broker(self) -> CoordPair | None:
        """Get a move from the game broker."""
        if self.options.broker is None:
            return None
        headers = {'Accept': 'application/json'}
        try:
            r = requests.get(self.options.broker, headers=headers)
            if r.status_code == 200 and r.json()['success']:
                data = r.json()['data']
                if data is not None:
                    if data['turn'] == self.turns_played+1:
                        move = CoordPair(
                            Coord(data['from']['row'],data['from']['col']),
                            Coord(data['to']['row'],data['to']['col'])
                        )
                        print(f"Got move from broker: {move}")
                        return move
                    else:
                        # print("Got broker data for wrong turn.")
                        # print(f"Wanted {self.turns_played+1}, got {data['turn']}")
                        pass
                else:
                    # print("Got no data from broker")
                    pass
            else:
                print(f"Broker error: status code: {r.status_code}, response: {r.json()}")
        except Exception as error:
            print(f"Broker error: {error}")
        return None

##############################################################################################################

def main():
<<<<<<< HEAD


=======
    
>>>>>>> 3eb85918
    # parse command line arguments
    parser = argparse.ArgumentParser(
        prog='ai_wargame',
        formatter_class=argparse.ArgumentDefaultsHelpFormatter)
    parser.add_argument('--max_depth', type=int, help='maximum search depth')
    parser.add_argument('--max_time', type=float, help='maximum search time')
    parser.add_argument('--max_turns', type=int, help='maximum turns')
    parser.add_argument('--game_type', type=str, default="manual", help='game type: auto|attacker|defender|manual')
    parser.add_argument('--broker', type=str, help='play via a game broker')
    args = parser.parse_args()

    # parse the game type
    if args.game_type == "attacker":
        game_type = GameType.AttackerVsComp
    elif args.game_type == "defender":
        game_type = GameType.CompVsDefender
    elif args.game_type == "manual":
        game_type = GameType.AttackerVsDefender
    else:
        game_type = GameType.CompVsComp


    # set up game options
    options = Options(game_type=game_type)

    # override class defaults via command line options
    if args.max_depth is not None:
        options.max_depth = args.max_depth
    if args.max_time is not None:
        options.max_time = args.max_time
    if args.max_turns is not None:
        options.max_turns = args.max_turns
    if args.broker is not None:
        options.broker = args.broker


    # create a new game
    game = Game(options=options)
<<<<<<< HEAD
        # make a file to write output to
    out_file = open('gameTrace.txt', 'w')
=======

    # make a file to write output to
    filename = 'gameTrace-' + str(game.options.alpha_beta) + '-' + str(int(game.options.max_time)) + '-' + str(game.options.max_turns) + '.txt'
    out_file = open(filename, 'w')

>>>>>>> 3eb85918
    # start writing relevant info to output file
    out_file.write("\n --- GAME PARAMETERS --- \n\n")
    out_file.write("t = " + str(game.options.max_time) + "s\n")
    out_file.write("max # of turns: " + str(game.options.max_turns) + "\n\n")
    out_file.write("\n --- INITIAL BOARD CONFIG ---\n")
    out_file.write(game.board_config_to_string())
    out_file.write('\n\n --- TURNS ---\n\n')

    # the main game loop
    while True:
        print()
        print(game)
        winner = game.has_winner()
        if winner is not None:
            print(f"{winner.name} wins!")
            # print it to the output file too
            out_file.write('\n --- WINNER --- \n\n')
            out_file.write(winner.name + ' wins in ' + str(game.turns_played))
            if game.turns_played == 1:
                out_file.write(' turn!\n')
            else:
                out_file.write(' turns!\n')
            break
        if game.options.game_type == GameType.AttackerVsDefender:
            result = game.human_turn()
            out_file.write('turn #' + str(game.turns_played) + '\n')
            if game.next_player == Player.Attacker:
                player = 'Defender'
            else:
                player = 'Attacker'
            out_file.write('player: ' + player + '\n')
            out_file.write('action: ' + result)
            out_file.write(game.board_config_to_string() + '\n')
            # ADD STUFF HERE
        elif game.options.game_type == GameType.AttackerVsComp and game.next_player == Player.Attacker:
            game.human_turn()
        elif game.options.game_type == GameType.CompVsDefender and game.next_player == Player.Defender:
            game.human_turn()
        else:
            player = game.next_player
            move = game.computer_turn()
            if move is not None:
                game.post_move_to_broker(move)
            else:
                print("Computer doesn't know what to do!!!")
                out_file.close()
                exit(1)

##############################################################################################################

if __name__ == '__main__':
    main()<|MERGE_RESOLUTION|>--- conflicted
+++ resolved
@@ -685,12 +685,7 @@
 ##############################################################################################################
 
 def main():
-<<<<<<< HEAD
-
-
-=======
-    
->>>>>>> 3eb85918
+    
     # parse command line arguments
     parser = argparse.ArgumentParser(
         prog='ai_wargame',
@@ -729,16 +724,11 @@
 
     # create a new game
     game = Game(options=options)
-<<<<<<< HEAD
-        # make a file to write output to
-    out_file = open('gameTrace.txt', 'w')
-=======
 
     # make a file to write output to
     filename = 'gameTrace-' + str(game.options.alpha_beta) + '-' + str(int(game.options.max_time)) + '-' + str(game.options.max_turns) + '.txt'
     out_file = open(filename, 'w')
 
->>>>>>> 3eb85918
     # start writing relevant info to output file
     out_file.write("\n --- GAME PARAMETERS --- \n\n")
     out_file.write("t = " + str(game.options.max_time) + "s\n")
