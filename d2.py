--- conflicted
+++ resolved
@@ -672,7 +672,6 @@
         score = attackerScore - defenderScore
         return score
     
-<<<<<<< HEAD
     #kamikaze method
     def e1(self) -> int:
 
@@ -701,10 +700,6 @@
 
         # Return the unit advantage
         return attackerPower - defenderPower
-=======
-    # #kamikaze method
-    # def e1(self) -> int: 
->>>>>>> ee1fb4ee
         
 
     def alpha_beta(self, depth: int, alpha: int, beta: int, maximizing_player: bool) -> Tuple[int, CoordPair | None, float]:
@@ -773,6 +768,24 @@
     def suggest_move_minimax(self) -> CoordPair | None:
         """Suggest the next move using minimax alpha beta."""
         start_time = datetime.now()
+        (score, move, avg_depth) = self.alpha_beta(3, True, MIN_HEURISTIC_SCORE, MAX_HEURISTIC_SCORE)
+        elapsed_seconds = (datetime.now() - start_time).total_seconds()
+        self.stats.total_seconds += elapsed_seconds
+        print(f"Heuristic score: {score}")
+        print(f"Evals per depth: ",end='')
+        for k in sorted(self.stats.evaluations_per_depth.keys()):
+            print(f"{k}:{self.stats.evaluations_per_depth[k]} ",end='')
+        print()
+        total_evals = sum(self.stats.evaluations_per_depth.values())
+        if self.stats.total_seconds > 0:
+            print(f"Eval perf.: {total_evals/self.stats.total_seconds/1000:0.1f}k/s")
+        print(f"Elapsed time: {elapsed_seconds:0.1f}s")
+        return move
+    
+    def suggest_move_alphabeta(self) -> CoordPair | None:
+        """Suggest the next move using minimax alpha beta."""
+        start_time = datetime.now()
+        (score, move, avg_depth) = self.alpha_beta(3, float('-inf'), float('inf'), True)
         (score, move, avg_depth) = self.alpha_beta(3, True, MIN_HEURISTIC_SCORE, MAX_HEURISTIC_SCORE)
         elapsed_seconds = (datetime.now() - start_time).total_seconds()
         self.stats.total_seconds += elapsed_seconds
