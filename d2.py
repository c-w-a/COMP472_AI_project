--- conflicted
+++ resolved
@@ -1,16 +1,8 @@
-# STUFF TO DO:
-<<<<<<< HEAD
-# - fix what working in D1 (i pasted the feedback below)
-# - implement heuristic e0 as a function (will be used by minimax)
-# - implement minimax (probs one of the bigger tasks)
-# - implement alpha-beta pruning (probs one of the harder tasks)
-# - make more heuristics e1 and e2 at least
-# - fix up the little things so the game parameters work (play modes, alpha-beta true or false, etc.)
-=======
+
 # - make more heuristics e1 and e2 and e3
 # - confirm little things are connected (heuristic choice, alpha-beta true or false, etc.)
 # - make little start-up menu if there's time?
->>>>>>> 8a0f3e24
+
 # - test
 
 # d1 feedback:
